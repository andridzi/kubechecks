apiVersion: v2
name: kubechecks
description: A Helm chart for kubechecks
<<<<<<< HEAD
version: 0.2.0
appVersion: "1.0.4"
=======
version: 0.1.5
appVersion: "1.0.5"
>>>>>>> 758929e8
type: application
maintainers:
  - name: zapier<|MERGE_RESOLUTION|>--- conflicted
+++ resolved
@@ -1,13 +1,8 @@
 apiVersion: v2
 name: kubechecks
 description: A Helm chart for kubechecks
-<<<<<<< HEAD
 version: 0.2.0
-appVersion: "1.0.4"
-=======
-version: 0.1.5
 appVersion: "1.0.5"
->>>>>>> 758929e8
 type: application
 maintainers:
   - name: zapier